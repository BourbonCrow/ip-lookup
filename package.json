{
  "private": true,
  "name": "ip-lookup",
  "version": "2.0.0",
  "description": "A cloudflare workers based free ip network lookup service",
  "scripts": {
    "start": "wrangler dev",
    "deploy": "wrangler publish",
    "lint": "eslint . --ext .ts",
    "test": "echo \"Error: no test specified\" && exit 1"
  },
  "author": "Amod Malviya <amod@rootnet.in>",
  "license": "(MIT OR Apache-2.0)",
  "devDependencies": {
    "@cloudflare/workers-types": "^3.18.0",
    "@typescript-eslint/eslint-plugin": "^5.42.0",
    "@typescript-eslint/parser": "^5.42.0",
    "eslint": "^8.26.0",
    "typescript": "^4.8.4",
<<<<<<< HEAD
    "wrangler": "2.20.0"
=======
    "wrangler": "3.1.1"
>>>>>>> 5120788e
  }
}<|MERGE_RESOLUTION|>--- conflicted
+++ resolved
@@ -17,10 +17,6 @@
     "@typescript-eslint/parser": "^5.42.0",
     "eslint": "^8.26.0",
     "typescript": "^4.8.4",
-<<<<<<< HEAD
-    "wrangler": "2.20.0"
-=======
     "wrangler": "3.1.1"
->>>>>>> 5120788e
   }
 }